// Copyright (c) 2012-2013 Jason McVetta.  This is Free Software, released
// under the terms of the GPL v3.  See http://www.gnu.org/copyleft/gpl.html for
// details.  Resist intellectual serfdom - the ownership of ideas is akin to
// slavery.

package restclient

import (
	"encoding/json"
	"github.com/bmizerany/assert"
	"github.com/jmcvetta/randutil"
	"io/ioutil"
	"log"
	"net/http"
	"net/http/httptest"
	"testing"
)

func init() {
	log.SetFlags(log.Ltime | log.Lshortfile)
}

//
// Request Tests
//

type hfunc http.HandlerFunc

type payload struct {
	Foo string
}

var reqTests = []struct {
	method  string
	params  bool
	payload bool
}{
	{"GET", true, false},
	{"POST", false, true},
	{"PUT", false, true},
	{"DELETE", false, false},
}

type pair struct {
	rr RequestResponse
	hf hfunc
}

func paramHandler(t *testing.T, p Params, f hfunc) hfunc {
	return func(w http.ResponseWriter, req *http.Request) {
		if f != nil {
			f(w, req)
		}
		q := req.URL.Query()
		for k, _ := range p {
			if p[k] != q.Get(k) {
				msg := "Bad query params: " + q.Encode()
				t.Error(msg)
				return
			}
		}
	}
}

func payloadHandler(t *testing.T, p payload, f hfunc) hfunc {
	return func(w http.ResponseWriter, req *http.Request) {
		if f != nil {
			f(w, req)
		}
		if req.ContentLength <= 0 {
			t.Error("Content-Length must be greater than 0.")
			return
		}
		if req.Header.Get("Content-Type") != "application/json" {
			t.Error("Bad content type")
			return
		}
		body, err := ioutil.ReadAll(req.Body)
		if err != nil {
			t.Error("Body is nil")
			return
		}
		var s payload
		err = json.Unmarshal(body, &s)
		if err != nil {
			t.Error("JSON Unmarshal failed: ", err)
			return
		}
		if s != p {
			t.Error("Bad request body")
			return
		}
	}
}

func methodHandler(t *testing.T, method string, f hfunc) hfunc {
	return func(w http.ResponseWriter, req *http.Request) {
		if f != nil {
			f(w, req)
		}
		if req.Method != method {
			t.Error("Incorrect method, got ", req.Method, " expected ", method)
		}
	}
}

func headerHandler(t *testing.T, h http.Header, f hfunc) hfunc {
	return func(w http.ResponseWriter, req *http.Request) {
		if f != nil {
			f(w, req)
		}
		for key, _ := range h {
			expected := h.Get(key)
			actual := req.Header.Get(key)
			if expected != actual {
				t.Error("Missing/bad header")
			}
			return
		}
	}
}

func TestRequest(t *testing.T) {
	// NOTE:  Do we really need to test different combinations for different
	// HTTP methods?
	pairs := []pair{}
	for _, test := range reqTests {
		baseRR := RequestResponse{
			Method: test.method,
		}
		allRR := baseRR // allRR has all supported attribues for this verb
		var allHF hfunc // allHF is combination of all relevant handlers
		//
		// Generate a random key/value pair
		//
		key, err := randutil.AlphaString(8)
		if err != nil {
			t.Error(err)
		}
		value, err := randutil.AlphaString(8)
		if err != nil {
			t.Error(err)
		}
		//
		// Method
		//
		r := baseRR
		f := methodHandler(t, test.method, nil)
		allHF = methodHandler(t, test.method, allHF)
		pairs = append(pairs, pair{r, f})
		//
		// Header
		//
		h := http.Header{}
		h.Add(key, value)
		r = baseRR
		r.Header = &h
		allRR.Header = &h
		f = headerHandler(t, h, nil)
		allHF = headerHandler(t, h, allHF)
		pairs = append(pairs, pair{r, f})
		//
		// Params
		//
		if test.params {
			p := Params{key: value}
			f := paramHandler(t, p, nil)
			allHF = paramHandler(t, p, allHF)
			r = baseRR
			r.Params = p
			allRR.Params = p
			pairs = append(pairs, pair{r, f})
		}
		//
		// Payload
		//
		if test.payload {
			p := payload{value}
			f = payloadHandler(t, p, nil)
			allHF = payloadHandler(t, p, allHF)
			r = baseRR
			r.Data = p
			allRR.Data = p
			pairs = append(pairs, pair{r, f})
		}
		//
		// All
		//
		pairs = append(pairs, pair{allRR, allHF})
	}
	for _, p := range pairs {
		srv := httptest.NewServer(http.HandlerFunc(p.hf))
		defer srv.Close()
		//
		// Good request
		//
		client := New()
		p.rr.Url = "http://" + srv.Listener.Addr().String()
		_, err := client.Do(&p.rr)
		if err != nil {
			t.Error(err)
		}
	}
}

//
// TODO: Response Tests
//

func TestErrMsg(t *testing.T) {}

func TestStatus(t *testing.T) {}

func TestUnmarshall(t *testing.T) {}

// func TestUnmarshallFail() {}

//
// Old Tests
//

type structType struct {
	Foo int
	Bar string
}

type errorStruct struct {
	Status  int
	Message string
}

var (
	fooMap    = map[string]string{"foo": "bar"}
	barMap    = map[string]string{"bar": "baz"}
	fooStruct = structType{
		Foo: 111,
		Bar: "foo",
	}
	barStruct = structType{
		Foo: 222,
		Bar: "bar",
	}
)

func TestGet(t *testing.T) {
	srv := httptest.NewServer(http.HandlerFunc(HandleGet))
	defer srv.Close()
	//
	// Good request
	//
	client := New()
	r := RequestResponse{
		Url:    "http://" + srv.Listener.Addr().String(),
		Method: "GET",
		Params: fooMap,
		// Params: map[string]string{"bad": "value"},
		Result: new(structType),
	}
	status, err := client.Do(&r)
	if err != nil {
		t.Error(err)
	}
	assert.Equal(t, status, 200)
	assert.Equal(t, r.Result, &barStruct)
	//
	// Bad request
	//
	client = New()
	r = RequestResponse{
		Url:    "http://" + srv.Listener.Addr().String(),
		Method: "GET",
		Params: map[string]string{"bad": "value"},
		Error:  new(errorStruct),
	}
	status, err = client.Do(&r)
	if err != nil {
		t.Error(err)
	}
	assert.Equal(t, status, 500)
	expected := errorStruct{
		Message: "Bad query params: bad=value",
		Status:  500,
	}
	e := r.Error.(*errorStruct)
	assert.Equal(t, *e, expected)
}

func TestPost(t *testing.T) {
	srv := httptest.NewServer(http.HandlerFunc(HandlePost))
	defer srv.Close()
	client := New()
	r := RequestResponse{
		Url:    "http://" + srv.Listener.Addr().String(),
		Method: "POST",
		Data:   fooStruct,
		Result: new(structType),
	}
	status, err := client.Do(&r)
	if err != nil {
		t.Error(err)
	}
	assert.Equal(t, status, 200)
	assert.Equal(t, r.Result, &barStruct)
}

func TestPut(t *testing.T) {
	srv := httptest.NewServer(http.HandlerFunc(HandlePut))
	defer srv.Close()
	client := New()
	r := RequestResponse{
		Url:    "http://" + srv.Listener.Addr().String(),
		Method: "PUT",
		Data:   fooStruct,
		Result: new(structType),
	}
	status, err := client.Do(&r)
	if err != nil {
		t.Error(err)
	}
	assert.Equal(t, status, 200)
	// Server should return NO data
	assert.Equal(t, r.RawText, "")
}

func JsonError(w http.ResponseWriter, msg string, code int) {
	e := errorStruct{
		Status:  code,
		Message: msg,
	}
	blob, err := json.Marshal(e)
	if err != nil {
		http.Error(w, msg, code)
		return
	}
	http.Error(w, string(blob), code)
}

func HandleGet(w http.ResponseWriter, req *http.Request) {
	u := req.URL
	q := u.Query()
	for k, _ := range fooMap {
		if fooMap[k] != q.Get(k) {
			msg := "Bad query params: " + u.Query().Encode()
			JsonError(w, msg, http.StatusInternalServerError)
			return
		}
	}
	//
	// Generate response
	//
	blob, err := json.Marshal(barStruct)
	if err != nil {
		JsonError(w, err.Error(), http.StatusInternalServerError)
		return
	}
	req.Header.Add("content-type", "application/json")
	w.Write(blob)
}
func HandlePost(w http.ResponseWriter, req *http.Request) {
	//
	// Parse Payload
	//
	if req.ContentLength <= 0 {
		msg := "Content-Length must be greater than 0."
		JsonError(w, msg, http.StatusLengthRequired)
		return
	}
	body, err := ioutil.ReadAll(req.Body)
	if err != nil {
		JsonError(w, err.Error(), http.StatusInternalServerError)
		return
	}
	var s structType
	err = json.Unmarshal(body, &s)
	if err != nil {
		JsonError(w, err.Error(), http.StatusBadRequest)
		return
	}
	if s != fooStruct {
		msg := "Bad request body"
		JsonError(w, msg, http.StatusBadRequest)
		return
	}
	//
	// Compose Response
	//
	blob, err := json.Marshal(barStruct)
	if err != nil {
		JsonError(w, err.Error(), http.StatusInternalServerError)
		return
	}
	req.Header.Add("content-type", "application/json")
	w.Write(blob)
}

func HandlePut(w http.ResponseWriter, req *http.Request) {
	//
	// Parse Payload
	//
	if req.ContentLength <= 0 {
		msg := "Content-Length must be greater than 0."
		JsonError(w, msg, http.StatusLengthRequired)
		return
	}
	body, err := ioutil.ReadAll(req.Body)
	if err != nil {
		JsonError(w, err.Error(), http.StatusInternalServerError)
		return
	}
	var s structType
	err = json.Unmarshal(body, &s)
	if err != nil {
		JsonError(w, err.Error(), http.StatusBadRequest)
		return
	}
	if s != fooStruct {
		msg := "Bad request body"
		JsonError(w, msg, http.StatusBadRequest)
		return
	}
	return
<<<<<<< HEAD
}

func TestGet(t *testing.T) {
	srv := httptest.NewServer(http.HandlerFunc(HandleGet))
	defer srv.Close()
	//
	// Good request
	//
	client := New()
	r := RequestResponse{
		Url:    "http://" + srv.Listener.Addr().String(),
		Method: GET,
		Params: fooMap,
		// Params: map[string]string{"bad": "value"},
		Result: new(structType),
	}
	status, err := client.Do(&r)
	if err != nil {
		t.Error(err)
	}
	assert.Equal(t, status, 200)
	assert.Equal(t, r.Result, &barStruct)
	//
	// Bad request
	//
	client = New()
	r = RequestResponse{
		Url:    "http://" + srv.Listener.Addr().String(),
		Method: GET,
		Params: map[string]string{"bad": "value"},
		Error:  new(errorStruct),
	}
	status, err = client.Do(&r)
	if err != nil {
		t.Error(err)
	}
	assert.Equal(t, status, 500)
	expected := errorStruct{
		Message: "Bad query params: bad=value",
		Status:  500,
	}
	e := r.Error.(*errorStruct)
	assert.Equal(t, *e, expected)
}

func TestPost(t *testing.T) {
	srv := httptest.NewServer(http.HandlerFunc(HandlePost))
	defer srv.Close()
	client := New()
	client.LogRequestResponse = true
	r := RequestResponse{
		Url:    "http://" + srv.Listener.Addr().String(),
		Method: POST,
		Data:   fooStruct,
		Result: new(structType),
	}
	status, err := client.Do(&r)
	if err != nil {
		t.Error(err)
	}
	assert.Equal(t, status, 200)
	assert.Equal(t, r.Result, &barStruct)
}

func TestPut(t *testing.T) {
	srv := httptest.NewServer(http.HandlerFunc(HandlePut))
	defer srv.Close()
	client := New()
	r := RequestResponse{
		Url:    "http://" + srv.Listener.Addr().String(),
		Method: PUT,
		Data:   fooStruct,
		Result: new(structType),
	}
	status, err := client.Do(&r)
	if err != nil {
		t.Error(err)
	}
	assert.Equal(t, status, 200)
	// Server should return NO data
	assert.Equal(t, r.RawText, "")
=======
>>>>>>> 9e396a1a
}<|MERGE_RESOLUTION|>--- conflicted
+++ resolved
@@ -419,88 +419,4 @@
 		return
 	}
 	return
-<<<<<<< HEAD
-}
-
-func TestGet(t *testing.T) {
-	srv := httptest.NewServer(http.HandlerFunc(HandleGet))
-	defer srv.Close()
-	//
-	// Good request
-	//
-	client := New()
-	r := RequestResponse{
-		Url:    "http://" + srv.Listener.Addr().String(),
-		Method: GET,
-		Params: fooMap,
-		// Params: map[string]string{"bad": "value"},
-		Result: new(structType),
-	}
-	status, err := client.Do(&r)
-	if err != nil {
-		t.Error(err)
-	}
-	assert.Equal(t, status, 200)
-	assert.Equal(t, r.Result, &barStruct)
-	//
-	// Bad request
-	//
-	client = New()
-	r = RequestResponse{
-		Url:    "http://" + srv.Listener.Addr().String(),
-		Method: GET,
-		Params: map[string]string{"bad": "value"},
-		Error:  new(errorStruct),
-	}
-	status, err = client.Do(&r)
-	if err != nil {
-		t.Error(err)
-	}
-	assert.Equal(t, status, 500)
-	expected := errorStruct{
-		Message: "Bad query params: bad=value",
-		Status:  500,
-	}
-	e := r.Error.(*errorStruct)
-	assert.Equal(t, *e, expected)
-}
-
-func TestPost(t *testing.T) {
-	srv := httptest.NewServer(http.HandlerFunc(HandlePost))
-	defer srv.Close()
-	client := New()
-	client.LogRequestResponse = true
-	r := RequestResponse{
-		Url:    "http://" + srv.Listener.Addr().String(),
-		Method: POST,
-		Data:   fooStruct,
-		Result: new(structType),
-	}
-	status, err := client.Do(&r)
-	if err != nil {
-		t.Error(err)
-	}
-	assert.Equal(t, status, 200)
-	assert.Equal(t, r.Result, &barStruct)
-}
-
-func TestPut(t *testing.T) {
-	srv := httptest.NewServer(http.HandlerFunc(HandlePut))
-	defer srv.Close()
-	client := New()
-	r := RequestResponse{
-		Url:    "http://" + srv.Listener.Addr().String(),
-		Method: PUT,
-		Data:   fooStruct,
-		Result: new(structType),
-	}
-	status, err := client.Do(&r)
-	if err != nil {
-		t.Error(err)
-	}
-	assert.Equal(t, status, 200)
-	// Server should return NO data
-	assert.Equal(t, r.RawText, "")
-=======
->>>>>>> 9e396a1a
 }